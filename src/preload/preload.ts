--- conflicted
+++ resolved
@@ -212,13 +212,9 @@
 }
 
 function onEvent<C extends GetCommandIds<"server", "user", "event">>(eventID: C, callback: (event: GetCommandData<GetCommands<"server", "user", "event", C>>) => void) {
-<<<<<<< HEAD
+    ipcRenderer.setMaxListeners(20);
+
     const listener = (_event: unknown, event: TachyonEvent) => {
-=======
-    ipcRenderer.setMaxListeners(20);
-
-    return ipcRenderer.on("tachyon:event", (_event, event) => {
->>>>>>> ee5601eb
         if (event.commandId === eventID && "data" in event) {
             // event is a generic TachyonEvent in the IPC interface.
             // For consumers we cast it to the correct type based on the eventID.
