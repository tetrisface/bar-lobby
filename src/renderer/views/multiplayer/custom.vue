<route lang="json5">
{ meta: { title: "Custom", order: 2, availableOffline: false, transition: { name: "slide-left" } } }
</route>

<template>
    <div class="flex-row flex-grow gap-md hide-overflow">
        <Loader v-if="loading"></Loader>
        <div v-if="!loading" class="flex-col flex-grow gap-md">
            <div class="flex-row gap-md">
                <h1>Multiplayer Custom Battles</h1>
            </div>

            <div class="flex-row gap-md">
                <Button class="blue" @click="hostBattleOpen = true">Host Battle</Button>
                <HostBattle v-model="hostBattleOpen" />
                <Checkbox v-model="settings.battlesHidePvE" label="Hide PvE" />
                <Checkbox v-model="settings.battlesHideLocked" label="Hide Locked" />
                <Checkbox v-model="settings.battlesHideEmpty" label="Hide Empty" />
                <Checkbox v-model="settings.battlesHideInProgress" label="Hide Running" />
                <SearchBox v-model="searchVal" />
            </div>

            <div class="scroll-container padding-right-sm">
                <DataTable
                    v-model:selection="selectedBattle"
                    :value="battles"
                    :autoLayout="true"
                    class="p-datatable-sm"
                    selectionMode="single"
                    :sortOrder="-1"
                    sortField="playerCount.value"
                    @row-dblclick="onDoubleClick"
                >
                    <Column headerStyle="width: 0" sortable sortField="isLockedOrPassworded.value">
                        <template #header>
                            <Icon :icon="lock" />
                        </template>
                        <template #body="{ data }">
                            <Icon v-if="data.isLockedOrPassworded.value" :icon="lock" />
                        </template>
                    </Column>
                    <Column header="Runtime" sortable sortField="runtimeMs.value">
                        <template #body="{ data }">
                            <div v-if="data.runtimeMs.value >= 1">
                                {{ getFriendlyDuration(data.runtimeMs.value) }}
                            </div>
                        </template>
                    </Column>
                    <Column field="battleOptions.title" header="Title" sortable />
                    <Column field="battleOptions.map" header="Map" sortable />
                    <Column header="Players" sortable sortField="playerCount.value">
                        <template #body="{ data }">
                            <div class="flex-row flex-center-items gap-md">
                                <div v-if="data.players.value.length > 0" class="flex-row flex-center-items" style="gap: 2px">
                                    <Icon :icon="account" height="17" />{{ data.players.value.length }}
                                </div>
                                <div v-if="data.spectators.value.length > 0" class="flex-row flex-center-items gap-xs" style="gap: 4px">
                                    <Icon :icon="eye" height="17" />{{ data.spectators.value.length }}
                                </div>
                                <div v-if="data.bots.length > 0" class="flex-row flex-center-items gap-xs" style="gap: 4px">
                                    <Icon :icon="robot" height="17" />{{ data.bots.length }}
                                </div>
                            </div>
                        </template>
                    </Column>
                </DataTable>
            </div>
        </div>
        <div v-if="!loading" class="right">
            <BattlePreview v-if="selectedBattle" :battle="selectedBattle">
                <template #actions="{ battle }">
                    <template v-if="isSpadsBattle(battle)">
                        <Button class="green flex-grow" @click="attemptJoinBattle(battle)">Join</Button>
                    </template>
                </template>
            </BattlePreview>
        </div>

        <Modal v-model="passwordPromptOpen" title="Battle Password" @submit="onPasswordPromptSubmit" @open="failureReason = undefined">
            <div class="flex-col gap-md">
                <p>Please enter the password for this battle</p>
                <Textbox type="password" name="password" class="fullwidth" />
                <Button type="submit">Submit</Button>

                <div v-if="failureReason" class="txt-error txt-center">{{ failureReason }}</div>
            </div>
        </Modal>
    </div>
</template>

<script lang="ts" setup>
/**
 * TODO:
 * - Filters
 * - Host custom battle button (should request spawning a dedicated instance instead of being self-hosted)
 * - Host battle modal that includes options such as public/passworded/friends-only/invite-only, title, map, mode etc
 */

import { Icon } from "@iconify/vue";
import account from "@iconify-icons/mdi/account";
import eye from "@iconify-icons/mdi/eye";
import lock from "@iconify-icons/mdi/lock";
import robot from "@iconify-icons/mdi/robot";
import { delay } from "jaz-ts-utils";
import Column from "primevue/column";
import DataTable, { DataTableRowDoubleClickEvent } from "primevue/datatable";
<<<<<<< HEAD
import { computed, onMounted, onUnmounted, Ref, ref, shallowRef } from "vue";
=======
import { computed, onBeforeUnmount, Ref, ref, shallowRef } from "vue";
>>>>>>> d470bf1f

import BattlePreview from "@/components/battle/BattlePreview.vue";
import HostBattle from "@/components/battle/HostBattle.vue";
import Loader from "@/components/common/Loader.vue";
import Modal from "@/components/common/Modal.vue";
import Button from "@/components/controls/Button.vue";
import Checkbox from "@/components/controls/Checkbox.vue";
import SearchBox from "@/components/controls/SearchBox.vue";
import Textbox from "@/components/controls/Textbox.vue";
import { SpadsBattle } from "@/model/battle/spads-battle";
import { getFriendlyDuration } from "@/utils/misc";
import { isSpadsBattle } from "@/utils/type-checkers";

const loading = ref(false);
const hostBattleOpen = ref(false);
const searchVal = ref("");
const selectedBattle: Ref<SpadsBattle | null> = shallowRef(null);
const passwordPromptOpen = ref(false);
const failureReason: Ref<string | undefined> = ref();
const settings = api.settings.model;
const battles = computed(() => {
    let battles = Array.from(api.session.battles.values());

    battles = battles.filter((battle) => {
        if (settings.battlesHideEmpty && battle.users.length === 0) {
            return false;
        }
        if (settings.battlesHideLocked && (battle.battleOptions.locked || battle.battleOptions.passworded)) {
            return false;
        }
        if (settings.battlesHidePvE && battle.bots.length > 0) {
            return false;
        }
        const runtime = battle.runtimeMs.value;
        if (settings.battlesHideInProgress) {
            if (runtime && Number.isInteger(runtime) && runtime > 0) {
                return false;
            }
        }
        if (searchVal.value.length > 0) {
            const searchTerm = searchVal.value.toLowerCase();
            if (battle.battleOptions.title.toLowerCase().includes(searchTerm)) {
                return true;
            }
            if (battle.battleOptions.map.toLowerCase().includes(searchTerm)) {
                return true;
            }
            for (const player of battle.players.value) {
                if (player.username.toLowerCase().includes(searchTerm)) {
                    return true;
                }
            }
            for (const spectator of battle.spectators.value) {
                if (spectator.username.toLowerCase().includes(searchTerm)) {
                    return true;
                }
            }
            return false;
        }

        return true;
    });

    if (selectedBattle.value === null) {
        const biggestBattle = battles.sort((a, b) => b.playerCount.value - a.playerCount.value)[0];
        // eslint-disable-next-line vue/no-side-effects-in-computed-properties
        selectedBattle.value = biggestBattle;
    }

    return battles;
});

let intervalId = 0;
let active = true;

<<<<<<< HEAD
const intervalId = window.setInterval(updateBattleList, 5000);
const watchForLobbyJoin = api.comms.onResponse("s.lobby.updated_client_battlestatus").add(() => {
    loading.value = false;
});

const watchForLobbyJoinFailure = api.comms.onResponse("s.lobby.join").add((data) => {
    data.result === "failure" || data.reason === "Battle locked" ? (loading.value = false) : null;
});
=======
const abortController = new AbortController();
>>>>>>> d470bf1f

onBeforeUnmount(() => {
    abortController.abort();
    window.clearInterval(intervalId);
<<<<<<< HEAD
    watchForLobbyJoin.destroy();
    watchForLobbyJoinFailure.destroy();
=======
    active = false;
>>>>>>> d470bf1f
});

await updateBattleList();

await delay(500, abortController.signal); // might be able to remove this once #179 is fixed

if (active) {
    intervalId = window.setInterval(updateBattleList, 5000);
}

async function updateBattleList() {
    const { lobbies } = await api.comms.request("c.lobby.query", { query: {}, fields: ["lobby", "bots", "modoptions", "member_list"] });

    const userIds: number[] = [];
    for (const battle of lobbies.map((data) => data.lobby)) {
        userIds.push(...battle.players);
        userIds.push(battle.founder_id);
    }

    await api.comms.request("c.user.list_users_from_ids", { id_list: userIds, include_clients: true });

    for (const lobby of lobbies) {
        const battle = api.session.battles.get(lobby.lobby.id);
        if (!battle) {
            api.session.battles.set(lobby.lobby.id, new SpadsBattle(lobby));
        } else {
            battle.handleServerResponse(lobby);
        }
    }

    // clear up dead battles
    const lobbyIds = lobbies.map((lobby) => lobby.lobby.id);
    api.session.battles.forEach((battle) => {
        if (!lobbyIds.includes(battle.battleOptions.id)) {
            api.session.battles.delete(battle.battleOptions.id);
        }
    });
}

async function attemptJoinBattle(battle: SpadsBattle) {
    if (battle.battleOptions.passworded) {
        passwordPromptOpen.value = true;
    } else {
        loading.value = true;
        // if user is in a other lobby, leave it
        api.session.onlineBattle.value && (await api.comms.request("c.lobby.leave"));

        await api.comms.request("c.lobby.join", {
            lobby_id: battle.battleOptions.id,
        });
    }
}

async function onDoubleClick(event: DataTableRowDoubleClickEvent) {
    await attemptJoinBattle(event.data);
}

async function onPasswordPromptSubmit(data) {
    if (!selectedBattle.value) {
        console.warn("Prompting for battle password but no battle selected");
        return;
    }
    loading.value = true;
    const response = await api.comms.request("c.lobby.join", {
        lobby_id: selectedBattle.value.battleOptions.id,
        password: data.password,
    });

    if (response.result === "failure") {
        failureReason.value = response.reason;
        loading.value = false;
    } else {
        passwordPromptOpen.value = false;
    }
}
</script>

<style lang="scss" scoped>
.right {
    position: relative;
    min-width: 400px;
    max-width: 400px;
}
</style><|MERGE_RESOLUTION|>--- conflicted
+++ resolved
@@ -104,11 +104,7 @@
 import { delay } from "jaz-ts-utils";
 import Column from "primevue/column";
 import DataTable, { DataTableRowDoubleClickEvent } from "primevue/datatable";
-<<<<<<< HEAD
-import { computed, onMounted, onUnmounted, Ref, ref, shallowRef } from "vue";
-=======
-import { computed, onBeforeUnmount, Ref, ref, shallowRef } from "vue";
->>>>>>> d470bf1f
+import { computed, onBeforeUnmount, onUnmounted, Ref, ref, shallowRef } from "vue";
 
 import BattlePreview from "@/components/battle/BattlePreview.vue";
 import HostBattle from "@/components/battle/HostBattle.vue";
@@ -184,8 +180,8 @@
 let intervalId = 0;
 let active = true;
 
-<<<<<<< HEAD
-const intervalId = window.setInterval(updateBattleList, 5000);
+const abortController = new AbortController();
+
 const watchForLobbyJoin = api.comms.onResponse("s.lobby.updated_client_battlestatus").add(() => {
     loading.value = false;
 });
@@ -193,19 +189,17 @@
 const watchForLobbyJoinFailure = api.comms.onResponse("s.lobby.join").add((data) => {
     data.result === "failure" || data.reason === "Battle locked" ? (loading.value = false) : null;
 });
-=======
-const abortController = new AbortController();
->>>>>>> d470bf1f
+
+onUnmounted(() => {
+    window.clearInterval(intervalId);
+    watchForLobbyJoin.destroy();
+    watchForLobbyJoinFailure.destroy();
+});
 
 onBeforeUnmount(() => {
     abortController.abort();
     window.clearInterval(intervalId);
-<<<<<<< HEAD
-    watchForLobbyJoin.destroy();
-    watchForLobbyJoinFailure.destroy();
-=======
     active = false;
->>>>>>> d470bf1f
 });
 
 await updateBattleList();
