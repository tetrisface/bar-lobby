import fs from "fs";
import { delay, Optionals, Signal } from "jaz-ts-utils";
import path from "path";
import { reactive } from "vue";

import { Replay } from "@/model/cache/replay";
import { isFileInUse } from "@/utils/misc";
import { parseReplay as parseReplayWorkerFunction } from "@/workers/parse-replay";
import { hookWorkerFunction } from "@/workers/worker-helpers";

export type ReplayQueryOptions = {
    offset?: number;
    limit?: number;
    endedNormally?: boolean | null;
    sortField?: keyof Replay | null;
    sortOrder?: "asc" | "desc";
};

export const defaultReplayQueryOptions: Optionals<ReplayQueryOptions> = {
    offset: 0,
    limit: -1,
    endedNormally: true,
    sortField: null,
    sortOrder: "asc",
};

export class ReplayContentAPI {
    public readonly replaysDir = path.join(api.info.contentPath, "demos");
    public readonly onReplayCached = new Signal();

    protected readonly parseReplay = hookWorkerFunction(new Worker(new URL(`../../workers/parse-replay.ts`, import.meta.url), { type: "module" }), parseReplayWorkerFunction);
    protected readonly replayCacheQueue: Set<string> = reactive(new Set());
    protected cachingReplays = false;

    public async init() {
        await fs.promises.mkdir(this.replaysDir, { recursive: true });

        await this.queueReplaysToCache();

        this.cacheReplays();

        return this;
    }

    public async getReplays(optionsArg: ReplayQueryOptions) {
        const options = { ...defaultReplayQueryOptions, ...optionsArg };

        let query = api.cacheDb.selectFrom("replay").selectAll();

        if (options.endedNormally !== null) {
            query = query.where("gameEndedNormally", "=", options.endedNormally);
        }

        if (options.sortField !== null) {
            query = query.orderBy(options.sortField, options.sortOrder);
        }

        return query.offset(options.offset).limit(options.limit).execute();
    }

    public async parseAndLaunchReplay(replayPath: string) {
        const replay = await this.parseReplay(replayPath);
        api.game.launch((await replay) as Replay);
    }

    public async getReplayById(replayId: number) {
        return api.cacheDb.selectFrom("replay").selectAll().where("replayId", "=", replayId).executeTakeFirst();
    }

    public async getReplayByGameId(gameId: string) {
        return api.cacheDb.selectFrom("replay").selectAll().where("gameId", "=", gameId).executeTakeFirst();
    }

    public async getTotalReplayCount() {
        const { num_replays } = await api.cacheDb.selectFrom("replay").select(api.cacheDb.fn.count<number>("replayId").as("num_replays")).executeTakeFirstOrThrow();
        return num_replays;
    }

    public async queueReplaysToCache() {
        let replayFiles = await fs.promises.readdir(this.replaysDir);
        replayFiles = replayFiles.filter((replayFile) => replayFile.endsWith("sdfz"));

        const cachedReplayFiles = await api.cacheDb.selectFrom("replay").select(["fileName"]).execute();
        const cachedReplayFileNames = cachedReplayFiles.map((file) => file.fileName);

        const erroredReplayFiles = await api.cacheDb.selectFrom("replayError").select(["fileName"]).execute();
        const erroredReplayFileNames = erroredReplayFiles.map((file) => file.fileName);

        const replaysFilesToCache = replayFiles.filter((file) => !cachedReplayFileNames.includes(file) && !erroredReplayFileNames.includes(file));

        for (const replayFileToCache of replaysFilesToCache) {
            this.replayCacheQueue.add(replayFileToCache);
        }
    }

    public async deleteReplay(replayId: number) {
        try {
            const { fileName } = await api.cacheDb.deleteFrom("replay").where("replayId", "=", replayId).returning("fileName").executeTakeFirstOrThrow();
            const filePath = path.join(api.info.contentPath, "demos", fileName);
            await fs.promises.rm(filePath);
        } catch (err) {
            console.error("Error deleting replay", err);
        }
    }

    protected async cacheReplays() {
        if (this.cachingReplays) {
            console.warn("Don't call cacheReplays more than once");
            return;
        }

        this.cachingReplays = true;

        // eslint-disable-next-line no-constant-condition
        while (true) {
            const [replayToCache] = this.replayCacheQueue;

            if (replayToCache) {
                const replayFilePath = path.join(api.info.contentPath, "demos", replayToCache);
                const fileInUse = await isFileInUse(replayFilePath);
                if (fileInUse) {
                    console.debug(`Cannot parse replay yet because it is still being written: ${replayToCache}`);
                    this.replayCacheQueue.delete(replayToCache);
                } else {
                    await this.cacheReplay(replayFilePath);
                }
            } else {
                await delay(500);
            }
        }
    }
<<<<<<< HEAD
    protected async cacheReplay(replayFilePath: string) {
=======

    public async cacheReplay(replayFilePath: string): Promise<string | undefined> {
>>>>>>> d168c624
        const replayFileName = path.parse(replayFilePath).base;
        console.debug(`Caching: ${replayFileName}`);
        let replayData;
        try {
            replayData = await this.parseReplay(replayFilePath);

            if (replayData.gameId === "00000000000000000000000000000000") {
                throw new Error(`invalid gameId for replay: ${replayFileName}`);
            }

            const conflictingReplay = await this.getReplayByGameId(replayData.gameId);
            if (conflictingReplay) {
                // when leaving a game and rejoining it, 2 demo files are created with the same gameId. below we delete the shortest replay
                if (conflictingReplay.gameDurationMs > replayData.gameDurationMs) {
                    await fs.promises.rm(replayFilePath);
                } else {
                    const filePath = path.join(api.info.contentPath, "demos", conflictingReplay.fileName);
                    await fs.promises.rm(filePath);

                    await api.cacheDb
                        .insertInto("replay")
                        .values(replayData)
                        .onConflict((oc) => oc.doUpdateSet(replayData))
                        .execute();
                }
            } else {
                await api.cacheDb.insertInto("replay").values(replayData).execute();
            }

            console.debug(`Cached replay: ${replayFileName}`);

            this.onReplayCached.dispatch();
        } catch (err) {
            console.error(`Error caching replay: ${replayFileName}`, err);

            await api.cacheDb
                .insertInto("replayError")
                .onConflict((oc) => oc.doNothing())
                .values({ fileName: replayFileName })
                .execute();
        }

        this.replayCacheQueue.delete(replayFileName);
        return replayData?.gameId;
    }
}<|MERGE_RESOLUTION|>--- conflicted
+++ resolved
@@ -129,12 +129,7 @@
             }
         }
     }
-<<<<<<< HEAD
     protected async cacheReplay(replayFilePath: string) {
-=======
-
-    public async cacheReplay(replayFilePath: string): Promise<string | undefined> {
->>>>>>> d168c624
         const replayFileName = path.parse(replayFilePath).base;
         console.debug(`Caching: ${replayFileName}`);
         let replayData;
