--- conflicted
+++ resolved
@@ -22,16 +22,6 @@
         initGameStore(),
         initDownloadsStore(),
         initEnginesStore(),
-<<<<<<< HEAD
-        initTachyonStore().then(() => {
-            initializeMatchmakingStore();
-            initLobbyStore();
-            initLobbyListStore();
-        }),
-        initUsersStore(),
-        initMeStore(),
-=======
-        initTachyonStore().then(() => Promise.all([initializeMatchmakingStore(), initUsersStore(), initMeStore()])),
->>>>>>> ee5601eb
+        initTachyonStore().then(() => Promise.all([initializeMatchmakingStore(), initUsersStore(), initMeStore(), initLobbyStore(), initLobbyListStore()])),
     ]);
 }